--- conflicted
+++ resolved
@@ -1,4 +1,3 @@
-<<<<<<< HEAD
 # TODO: deploy 💰 Budgets, Rate Limits https://docs.litellm.ai/docs/proxy/users
 
 # TODO: 🐳 Docker, Deploying LiteLLM Proxy https://docs.litellm.ai/docs/proxy/deploy
@@ -6,11 +5,10 @@
 # TODO: model fallback https://docs.litellm.ai/docs/tutorials/model_fallbacks
 
 # TODO: check Cohere docs, seems like currenlty had error https://docs.litellm.ai/docs/providers/cohere
-=======
+
 # TODO: IMPORTANT: about tool use, note to self tool use streaming is not support for most LLM provider (OpenAI, Anthropic) so in other to use tool, need to disable `streaming` param
 
 # TODO: idea integrate token cost counter https://github.com/AgentOps-AI/tokencost?tab=readme-ov-file
->>>>>>> 83a6e868
 
 # TODO: proper support local LLM <https://github.com/Chainlit/cookbook/tree/main/local-llm>
 
